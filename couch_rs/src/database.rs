use crate::{
    changes::ChangesStream,
    client::{is_accepted, is_ok, Client},
    document::{DocumentCollection, TypedCouchDocument},
    error::{CouchError, CouchResult, ErrorMessage},
    types::{
        design::DesignCreated,
        document::{DocumentCreatedDetails, DocumentCreatedResponse, DocumentCreatedResult, DocumentId},
        find::{FindQuery, FindResult},
<<<<<<< HEAD
        index::{DatabaseIndexList, DeleteIndexResponse, IndexFields},
=======
        index::{DatabaseIndexList, IndexFields, IndexType},
>>>>>>> cff402a9
        query::{QueriesCollection, QueriesParams, QueryParams},
        view::ViewCollection,
    },
};
use futures_core::Future;
use reqwest::StatusCode;
use serde::{de::DeserializeOwned, Serialize};
use serde_json::{json, to_string, Value};
use std::{collections::HashMap, pin::Pin, sync::Arc};
use tokio::sync::mpsc::Sender;

trait CouchJsonExt {
    fn couch_json<T: DeserializeOwned>(self) -> Pin<Box<dyn Future<Output = Result<T, CouchError>> + Send>>;
}

impl CouchJsonExt for reqwest::Response {
    fn couch_json<T: DeserializeOwned>(self) -> Pin<Box<dyn Future<Output = Result<T, CouchError>> + Send>> {
        let fut = async move {
            let x = self.json();

            match x.await {
                Ok(x) => Ok(x),
                Err(e) if e.is_decode() => Err(CouchError::InvalidJson(ErrorMessage {
                    message: e.to_string(),
                    upstream: Some(Arc::new(e)),
                })),
                Err(e) => Err(e.into()),
            }
        };

        Box::pin(fut)
    }
}

/// Database operations on a CouchDB Database
/// (sometimes called Collection in other NoSQL flavors such as MongoDB).
#[derive(Debug, Clone)]
pub struct Database {
    _client: Client,
    name: String,
}

impl Database {
    pub fn new(name: String, client: Client) -> Database {
        Database { _client: client, name }
    }

    // convenience function to retrieve the name of the database
    pub fn name(&self) -> &str {
        &self.name
    }

    fn create_raw_path(&self, id: &str) -> String {
        format!("{}/{}", self.name, id)
    }

    fn create_document_path(&self, id: &str) -> String {
        let encoded = url_encode!(id);
        format!("{}/{}", self.name, encoded)
    }

    fn create_design_path(&self, id: &str) -> String {
        let encoded = url_encode!(id);
        format!("{}/_design/{}", self.name, encoded)
    }

    fn create_query_view_path(&self, design_id: &str, view_id: &str) -> String {
        let encoded_design = url_encode!(design_id);
        let encoded_view = url_encode!(view_id);
        format!("{}/_design/{}/_view/{}", self.name, encoded_design, encoded_view)
    }

    fn create_execute_update_path(&self, design_id: &str, update_id: &str, document_id: &str) -> String {
        let encoded_design = url_encode!(design_id);
        let encoded_update = url_encode!(update_id);
        let encoded_document = url_encode!(document_id);
        format!(
            "{}/_design/{}/_update/{}/{}",
            self.name, encoded_design, encoded_update, encoded_document
        )
    }

    fn create_compact_path(&self, design_name: &str) -> String {
        let encoded_design = url_encode!(design_name);
        format!("{}/_compact/{}", self.name, encoded_design)
    }

    /// Launches the compact process
    pub async fn compact(&self) -> bool {
        let mut path: String = self.name.clone();
        path.push_str("/_compact");

        let request = self._client.post(&path, "".into());
        is_accepted(request).await
    }

    /// Starts the compaction of all views
    pub async fn compact_views(&self) -> bool {
        let mut path: String = self.name.clone();
        path.push_str("/_view_cleanup");

        let request = self._client.post(&path, "".into());
        is_accepted(request).await
    }

    /// Starts the compaction of a given index
    pub async fn compact_index(&self, index: &str) -> bool {
        let request = self._client.post(&self.create_compact_path(index), "".into());
        is_accepted(request).await
    }

    /// Checks if a document ID exists
    ///
    /// Usage:
    /// ```
    /// use couch_rs::error::CouchResult;
    ///
    /// const TEST_DB: &str = "test_db";
    ///
    /// #[tokio::main]
    /// async fn main() -> CouchResult<()> {
    ///     let client = couch_rs::Client::new_local_test()?;
    ///     let db = client.db(TEST_DB).await?;
    ///
    ///     // check if the design document "_design/clip_view" exists
    ///     if db.exists("_design/clip_view").await {
    ///         println!("The design document exists");
    ///     }
    ///
    ///     return Ok(());
    /// }
    /// ```
    pub async fn exists(&self, id: &str) -> bool {
        let request = self._client.head(&self.create_document_path(id), None);
        is_ok(request).await
    }

    /// Convenience wrapper around get::<Value>(id)
    pub async fn get_raw(&self, id: &str) -> CouchResult<Value> {
        self.get(id).await
    }

    /// Gets one document
    ///
    /// Usage:
    /// ```
    /// use couch_rs::types::find::FindQuery;
    /// use couch_rs::error::CouchResult;
    /// use serde_json::{from_value, to_value, Value};
    /// use couch_rs::types::document::DocumentId;
    /// use couch_rs::document::TypedCouchDocument;
    /// use couch_rs::CouchDocument;
    /// use serde::{Deserialize, Serialize};
    ///
    /// const TEST_DB: &str = "test_db";
    ///
    /// #[derive(Serialize, Deserialize, CouchDocument)]
    /// pub struct UserDetails {
    ///     #[serde(skip_serializing_if = "String::is_empty")]
    ///     pub _id: DocumentId,
    ///     #[serde(skip_serializing_if = "String::is_empty")]
    ///     pub _rev: String,
    ///     #[serde(rename = "firstName")]
    ///     pub first_name: Option<String>,
    ///     #[serde(rename = "lastName")]
    ///     pub last_name: String,
    /// }
    ///
    /// #[tokio::main]
    /// async fn main() -> CouchResult<()> {
    ///     let client = couch_rs::Client::new_local_test()?;
    ///     let db = client.db(TEST_DB).await?;
    ///
    ///     // before we can get the document, we need to create it first...
    ///     let seed_doc = UserDetails {
    ///         _id: "1234".to_string(),
    ///         _rev: "".to_string(),
    ///         first_name: None,
    ///         last_name: "Doe".to_string(),
    ///     };
    ///     let mut value = to_value(seed_doc)?;
    ///     db.create(&mut value).await?;
    ///
    ///     // now that the document is created, we can get it; typed:
    ///     let _user_details: UserDetails = db.get("1234").await?;
    ///
    ///     // now that the document is created, we can get it; or untyped:
    ///     let _raw_user: Value = db.get("1234").await?;
    ///
    ///     Ok(())
    /// }
    ///```
    pub async fn get<T: TypedCouchDocument>(&self, id: &str) -> CouchResult<T> {
        self._client
            .get(&self.create_document_path(id), None)
            .send()
            .await?
            .error_for_status()?
            .couch_json()
            .await
            .map_err(CouchError::from)
    }

    /// Gets documents in bulk with provided IDs list
    pub async fn get_bulk<T: TypedCouchDocument>(&self, ids: Vec<DocumentId>) -> CouchResult<DocumentCollection<T>> {
        self.get_bulk_params(ids, None).await
    }

    /// Gets documents in bulk with provided IDs list, as raw Values
    pub async fn get_bulk_raw(&self, ids: Vec<DocumentId>) -> CouchResult<DocumentCollection<Value>> {
        self.get_bulk_params(ids, None).await
    }

    /// Each time a document is stored or updated in CouchDB, the internal B-tree is updated.
    /// Bulk insertion provides efficiency gains in both storage space, and time,
    /// by consolidating many of the updates to intermediate B-tree nodes.
    ///
    /// See the documentation on how to use bulk_docs here: [db-bulk-docs](https://docs.couchdb.org/en/stable/api/database/bulk-api.html#db-bulk-docs)
    ///
    /// raw_docs is a vector of documents with or without an ID
    ///
    /// This endpoint can also be used to delete a set of documents by including "_deleted": true, in the document to be deleted.
    /// When deleting or updating, both _id and _rev are mandatory.
    ///
    /// Usage:
    /// ```
    /// use couch_rs::error::CouchResult;
    /// use serde_json::json;
    ///
    /// const TEST_DB: &str = "test_db";
    ///
    /// #[tokio::main]
    /// async fn main() -> CouchResult<()> {
    ///    let client = couch_rs::Client::new_local_test()?;
    ///    let db = client.db(TEST_DB).await?;
    ///
    ///    let _ndoc_result = db
    ///         .bulk_docs(&mut vec![
    ///             json!({"_id": "first", "thing": true}),
    ///             json!({"_id": "second", "thing": false}),
    ///         ]).await?;
    ///
    ///    return Ok(());
    /// }
    /// ```
    pub async fn bulk_docs<T: TypedCouchDocument>(
        &self,
        raw_docs: &mut [T],
    ) -> CouchResult<Vec<DocumentCreatedResult>> {
        let body = format!(r#"{{"docs":{} }}"#, to_string(raw_docs)?);
        let response = self
            ._client
            .post(&self.create_raw_path("_bulk_docs"), body)
            .send()
            .await?;

        let data: Vec<DocumentCreatedResponse> = response.json().await?;

        if raw_docs.len() != data.len() {
            return Err(CouchError::new(
                format!(
                    "Unexpected size of response: {} given size of request: {}",
                    data.len(),
                    raw_docs.len()
                ),
                StatusCode::INTERNAL_SERVER_ERROR,
            ));
        }
        let result = raw_docs
            .iter_mut()
            .zip(data.into_iter())
            .map(|(doc, response): (&mut T, DocumentCreatedResponse)| {
                let result: DocumentCreatedResult = response.into();
                match result {
                    Ok(r) => {
                        doc.set_id(r.id.as_str());
                        doc.set_rev(r.rev.as_str());
                        Ok(r)
                    }
                    Err(e) => Err(e),
                }
            })
            .collect();
        Ok(result)
    }

    /// Gets documents in bulk with provided IDs list, with added params. Params description can be found here:
    /// [_all_docs](https://docs.couchdb.org/en/latest/api/database/bulk-api.html?highlight=_all_docs)
    ///
    /// Usage:
    ///
    /// ```
    /// use couch_rs::types::find::FindQuery;
    /// use couch_rs::error::CouchResult;
    /// use serde_json::json;
    /// use serde_json::Value;
    ///
    /// const TEST_DB: &str = "test_db";
    ///
    /// #[tokio::main]
    /// async fn main() -> CouchResult<()> {
    ///     let client = couch_rs::Client::new_local_test()?;
    ///     let db = client.db(TEST_DB).await?;
    ///     let mut doc_1 = json!({
    ///                     "_id": "john",
    ///                     "first_name": "John",
    ///                     "last_name": "Doe"
    ///                 });
    ///
    ///     let mut doc_2 = json!({
    ///                     "_id": "jane",
    ///                     "first_name": "Jane",
    ///                     "last_name": "Doe"
    ///                 });
    ///
    ///     // Save these documents
    ///     db.save(&mut doc_1).await?;
    ///     db.save(&mut doc_2).await?;
    ///
    ///     // subsequent call updates the existing document
    ///     let docs = db.get_bulk_params::<Value>(vec!["john".to_string(), "jane".to_string()], None).await?;
    ///
    ///     // verify that we received the 2 documents
    ///     assert_eq!(docs.rows.len(), 2);
    ///     Ok(())
    /// }
    /// ```
    pub async fn get_bulk_params<T: TypedCouchDocument>(
        &self,
        ids: Vec<DocumentId>,
        params: Option<QueryParams<DocumentId>>,
    ) -> CouchResult<DocumentCollection<T>> {
        let mut options = params.unwrap_or_default();

        options.include_docs = Some(true);
        options.keys = ids;

        let response = self
            ._client
            .post(&self.create_raw_path("_all_docs"), to_string(&options)?)
            .send()
            .await?
            .error_for_status()?;

        Ok(DocumentCollection::new(response.couch_json().await?))
    }

    /// Gets all the documents in database
    pub async fn get_all<T: TypedCouchDocument>(&self) -> CouchResult<DocumentCollection<T>> {
        self.get_all_params(None).await
    }

    /// Gets all the documents in database as raw Values
    pub async fn get_all_raw(&self) -> CouchResult<DocumentCollection<Value>> {
        self.get_all_params(None).await
    }

    /// Gets all documents in the database, using bookmarks to iterate through all the documents.
    /// Results are returned through an mpcs channel for async processing. Use this for very large
    /// databases only. Batch size can be requested. A value of 0, means the default batch_size of
    /// 1000 is used. max_results of 0 means all documents will be returned. A given max_results is
    /// always rounded *up* to the nearest multiplication of batch_size.
    /// This operation is identical to find_batched(FindQuery::find_all(), tx, batch_size, max_results)
    ///
    /// Check out the async_batch_read example for usage details
    pub async fn get_all_batched<T: TypedCouchDocument>(
        &self,
        tx: Sender<DocumentCollection<T>>,
        batch_size: u64,
        max_results: u64,
    ) -> CouchResult<u64> {
        let query = FindQuery::find_all();
        self.find_batched(query, tx, batch_size, max_results).await
    }

    /// Finds documents in the database, using bookmarks to iterate through all the documents.
    /// Results are returned through an mpcs channel for async processing. Use this for very large
    /// databases only. Batch size can be requested. A value of 0, means the default batch_size of
    /// 1000 is used. max_results of 0 means all documents will be returned. A given max_results is
    /// always rounded *up* to the nearest multiplication of batch_size.
    ///
    /// Check out the async_batch_read example for usage details
    pub async fn find_batched<T: TypedCouchDocument>(
        &self,
        mut query: FindQuery,
        tx: Sender<DocumentCollection<T>>,
        batch_size: u64,
        max_results: u64,
    ) -> CouchResult<u64> {
        let mut bookmark = Option::None;
        let limit = if batch_size > 0 { batch_size } else { 1000 };

        let mut results: u64 = 0;
        query.limit = Option::Some(limit);

        let maybe_err = loop {
            let mut segment_query = query.clone();
            segment_query.bookmark = bookmark.clone();
            let all_docs = match self.find(&segment_query).await {
                Ok(docs) => docs,
                Err(err) => break Some(err),
            };

            if all_docs.total_rows == 0 {
                // no more rows
                break None;
            }

            if all_docs.bookmark.is_some() && all_docs.bookmark != bookmark {
                bookmark.replace(all_docs.bookmark.clone().unwrap_or_default());
            } else {
                // no bookmark, break the query loop
                break None;
            }

            results += all_docs.total_rows as u64;

            if let Err(_err) = tx.send(all_docs).await {
                break None;
            }

            if max_results > 0 && results >= max_results {
                break None;
            }
        };

        if let Some(err) = maybe_err {
            Err(err)
        } else {
            Ok(results)
        }
    }

    /// Executes multiple specified built-in view queries of all documents in this database.
    /// This enables you to request multiple queries in a single request, in place of multiple POST /{db}/_all_docs requests.
    /// [More information](https://docs.couchdb.org/en/stable/api/database/bulk-api.html#sending-multiple-queries-to-a-database)
    /// Parameters description can be found [here](https://docs.couchdb.org/en/latest/api/ddoc/views.html#api-ddoc-view)
    ///
    /// Usage:
    /// ```
    /// use couch_rs::types::find::FindQuery;
    /// use couch_rs::types::query::{QueryParams, QueriesParams};
    /// use couch_rs::error::CouchResult;
    /// use serde_json::{json, Value};
    ///
    /// const TEST_DB: &str = "vehicles";
    ///
    /// #[tokio::main]
    /// async fn main() -> CouchResult<()> {
    ///     let client = couch_rs::Client::new_local_test()?;
    ///     let db = client.db(TEST_DB).await?;
    ///
    ///     // imagine we have a database (e.g. vehicles) with multiple documents of different types; e.g. cars, planes and boats
    ///     // document IDs have been generated taking this into account, so cars have IDs starting with "car:",
    ///     // planes have IDs starting with "plane:", and boats have IDs starting with "boat:"
    ///     //
    ///     // let's query for all cars and all boats, sending just 1 request
    ///     let mut cars = QueryParams::default();
    ///     cars.start_key = Some("car".to_string());
    ///     cars.end_key = Some("car:\u{fff0}".to_string());
    ///
    ///     let mut boats = QueryParams::default();
    ///     boats.start_key = Some("boat".to_string());
    ///     boats.end_key = Some("boat:\u{fff0}".to_string());
    ///
    ///     let mut collections = db.query_many_all_docs(QueriesParams::new(vec![cars, boats])).await?;
    ///     println!("Succeeded querying for cars and boats");
    ///     let mut collections = collections.iter_mut();
    ///     let car_collection = collections.next().unwrap();
    ///     println!("Retrieved cars {:?}", car_collection);
    ///     let boat_collection = collections.next().unwrap();
    ///     println!("Retrieved boats {:?}", boat_collection);
    ///
    ///     Ok(())
    /// }
    /// ```
    pub async fn query_many_all_docs(
        &self,
        queries: QueriesParams,
    ) -> CouchResult<Vec<ViewCollection<Value, Value, Value>>> {
        self.query_view_many(&self.create_raw_path("_all_docs/queries"), queries)
            .await
    }

    /// Executes multiple queries against a view.
    pub async fn query_many(
        &self,
        design_name: &str,
        view_name: &str,
        queries: QueriesParams,
    ) -> CouchResult<Vec<ViewCollection<Value, Value, Value>>> {
        self.query_view_many(&self.create_query_view_path(design_name, view_name), queries)
            .await
    }

    async fn query_view_many(
        &self,
        view_path: &str,
        queries: QueriesParams,
    ) -> CouchResult<Vec<ViewCollection<Value, Value, Value>>> {
        // we use POST here, because this allows for a larger set of keys to be provided, compared
        // to a GET call. It provides the same functionality
        let response = self
            ._client
            .post(view_path, js!(&queries))
            .send()
            .await?
            .error_for_status()?;

        let results: QueriesCollection<Value, Value, Value> = response.json().await?;
        Ok(results.results)
    }

    pub async fn get_all_params_raw(
        &self,
        params: Option<QueryParams<DocumentId>>,
    ) -> CouchResult<DocumentCollection<Value>> {
        self.get_all_params(params).await
    }

    /// Gets all the documents in database, with applied parameters.
    /// Parameters description can be found here: [api-ddoc-view](https://docs.couchdb.org/en/latest/api/ddoc/views.html#api-ddoc-view)
    pub async fn get_all_params<T: TypedCouchDocument>(
        &self,
        params: Option<QueryParams<DocumentId>>,
    ) -> CouchResult<DocumentCollection<T>> {
        let mut options = params.unwrap_or_default();

        options.include_docs = Some(true);

        // we use POST here, because this allows for a larger set of keys to be provided, compared
        // to a GET call. It provides the same functionality
        let response = self
            ._client
            .post(&self.create_raw_path("_all_docs"), js!(&options))
            .send()
            .await?
            .error_for_status()?;

        Ok(DocumentCollection::new(response.couch_json().await?))
    }

    /// Finds a document in the database through a Mango query as raw Values.
    /// Convenience function for find::<Value>(query)
    ///
    /// Usage:
    /// ```
    /// use couch_rs::types::find::FindQuery;
    /// use couch_rs::error::CouchResult;
    /// use serde_json::Value;
    ///
    /// const TEST_DB: &str = "test_db";
    ///
    /// #[tokio::main]
    /// async fn main() -> CouchResult<()> {
    ///     let client = couch_rs::Client::new_local_test()?;
    ///     let db = client.db(TEST_DB).await?;
    ///     let find_all = FindQuery::find_all();
    ///     let docs = db.find_raw(&find_all).await?;
    ///     Ok(())
    /// }
    /// ```
    pub async fn find_raw(&self, query: &FindQuery) -> CouchResult<DocumentCollection<Value>> {
        self.find(query).await
    }

    /// Finds a document in the database through a Mango query.
    ///
    /// Usage:
    /// ```
    /// use couch_rs::types::find::FindQuery;
    /// use couch_rs::error::CouchResult;
    /// use serde_json::Value;
    /// use couch_rs::document::TypedCouchDocument;
    /// use couch_rs::types::document::DocumentId;
    /// use couch_rs::CouchDocument;
    /// use couch_rs::document::DocumentCollection;
    /// use serde::{Deserialize, Serialize};
    ///
    /// const TEST_DB: &str = "user_db";
    ///
    /// #[derive(Serialize, Deserialize, CouchDocument, Default, Debug)]
    /// pub struct TestDoc {
    ///     #[serde(skip_serializing_if = "String::is_empty")]
    ///     pub _id: DocumentId,
    ///     #[serde(skip_serializing_if = "String::is_empty")]
    ///     pub _rev: String,
    ///     pub first_name: String,
    ///     pub last_name: String,
    /// }
    ///
    /// #[tokio::main]
    /// async fn main() -> CouchResult<()> {
    ///     let client = couch_rs::Client::new_local_test()?;
    ///     let db = client.db(TEST_DB).await?;
    ///     let find_all = FindQuery::find_all();
    ///     let docs: DocumentCollection<TestDoc> = db.find(&find_all).await?;
    ///     Ok(())
    /// }
    /// ```
    pub async fn find<T: TypedCouchDocument>(&self, query: &FindQuery) -> CouchResult<DocumentCollection<T>> {
        let path = self.create_raw_path("_find");
        let response = self._client.post(&path, js!(query)).send().await?;
        let status = response.status();
        let data: FindResult<T> = response.couch_json().await?;

        if let Some(doc_val) = data.docs {
            let documents: Vec<T> = doc_val
                .into_iter()
                .filter(|d| {
                    // Remove _design documents
                    let id: String = d.get_id().into_owned();
                    !id.starts_with('_')
                })
                .collect();

            let mut bookmark = Option::None;
            let returned_bookmark = data.bookmark.unwrap_or_default();

            if returned_bookmark != "nil" && !returned_bookmark.is_empty() {
                // a valid bookmark has been returned
                bookmark.replace(returned_bookmark);
            }

            Ok(DocumentCollection::new_from_documents(documents, bookmark))
        } else if let Some(err) = data.error {
            Err(CouchError::new(err, status))
        } else {
            Ok(DocumentCollection::default())
        }
    }

    /// Saves a document to CouchDB. When the provided document includes both an `_id` and a `_rev`
    /// CouchDB will attempt to update the document. When only an `_id` is provided, the `save`
    /// method behaves like `create` and will attempt to create the document.
    ///
    /// Usage:
    /// ```
    /// use couch_rs::types::find::FindQuery;
    /// use couch_rs::error::CouchResult;
    /// use serde_json::{from_value, to_value};
    /// use couch_rs::types::document::DocumentId;
    /// use couch_rs::document::TypedCouchDocument;
    /// use couch_rs::CouchDocument;
    /// use serde::{Deserialize, Serialize};
    ///
    /// const TEST_DB: &str = "test_db";
    ///
    /// #[derive(Serialize, Deserialize, CouchDocument)]
    /// pub struct UserDetails {
    ///     #[serde(skip_serializing_if = "String::is_empty")]
    ///     pub _id: DocumentId,
    ///     #[serde(skip_serializing_if = "String::is_empty")]
    ///     pub _rev: String,
    ///     #[serde(rename = "firstName")]
    ///     pub first_name: Option<String>,
    ///     #[serde(rename = "lastName")]
    ///     pub last_name: String,
    /// }
    ///
    /// #[tokio::main]
    /// async fn main() -> CouchResult<()> {
    ///     let client = couch_rs::Client::new_local_test()?;
    ///     let db = client.db(TEST_DB).await?;
    ///
    ///     // before we can get the document, we need to create it first...
    ///     let seed_doc = UserDetails {
    ///         _id: "123".to_string(),
    ///         _rev: "".to_string(),
    ///         first_name: None,
    ///         last_name: "Doe".to_string(),
    ///     };
    ///     let mut value = to_value(seed_doc)?;
    ///     db.create(&mut value).await?;
    ///
    ///     // now that the document is created, we can get it, update it, and save it...
    ///     let mut user_details: UserDetails = db.get("123").await?;
    ///     user_details.first_name = Some("John".to_string());
    ///
    ///     db.save(&mut user_details).await?;
    ///     Ok(())
    /// }
    ///```
    pub async fn save<T: TypedCouchDocument>(&self, doc: &mut T) -> DocumentCreatedResult {
        let id = doc.get_id().to_string();
        let body = to_string(&doc)?;
        let response = self._client.put(&self.create_document_path(&id), body).send().await?;
        let status = response.status();
        let data: DocumentCreatedResponse = response.json().await?;

        if let (Some(true), Some(id), Some(rev)) = (data.ok, data.id, data.rev) {
            doc.set_id(&id);
            doc.set_rev(&rev);
            Ok(DocumentCreatedDetails { id, rev })
        } else {
            let err = data.error.unwrap_or_else(|| s!("unspecified error"));
            Err(CouchError::new(err, status))
        }
    }

    /// Creates a document from a raw JSON document Value.
    /// Usage:
    ///
    /// ```
    /// use couch_rs::types::find::FindQuery;
    /// use couch_rs::error::CouchResult;
    /// use serde_json::json;
    /// use couch_rs::document::TypedCouchDocument;
    ///
    /// const TEST_DB: &str = "test_db";
    ///
    /// #[tokio::main]
    /// async fn main() -> CouchResult<()> {
    /// let client = couch_rs::Client::new_local_test()?;
    ///     let db = client.db(TEST_DB).await?;
    ///     let mut doc = json!({
    ///                     "first_name": "John",
    ///                     "last_name": "Doe"
    ///                 });
    ///
    ///     let details = db.create(&mut doc).await?;
    ///
    ///     // verify that this is the 1st revision of the document
    ///     assert!(details.rev.starts_with('1'));
    ///     Ok(())
    /// }
    /// ```
    pub async fn create<T: TypedCouchDocument>(&self, doc: &mut T) -> DocumentCreatedResult {
        let response = self._client.post(&self.name, to_string(&doc)?).send().await?;

        let status = response.status();
        let data: DocumentCreatedResponse = response.json().await?;

        if let Some(true) = data.ok {
            let id = data.id.ok_or_else(|| CouchError::new(s!("invalid id"), status))?;
            let rev = data.rev.ok_or_else(|| CouchError::new(s!("invalid rev"), status))?;

            doc.set_id(&id);
            doc.set_rev(&rev);
            Ok(DocumentCreatedDetails { id, rev })
        } else {
            let err = data.error.unwrap_or_else(|| s!("unspecified error"));
            Err(CouchError::new(err, status))
        }
    }

    /// The upsert function combines a `get` with a `save` function. If the document with the
    /// provided `_id` can be found it will be merged with the provided Document's value, otherwise
    /// the document will be created.
    /// This operation always performs a `get`, so if you have a documents `_rev` using a `save` is
    /// quicker. Same is true when you know a document does *not* exist.
    ///
    /// Usage:
    ///
    /// ```
    /// use couch_rs::types::find::FindQuery;
    /// use couch_rs::error::CouchResult;
    /// use couch_rs::document::TypedCouchDocument;
    /// use serde_json::json;
    ///
    /// const TEST_DB: &str = "test_db";
    ///
    /// #[tokio::main]
    /// async fn main() -> CouchResult<()> {
    ///     let client = couch_rs::Client::new_local_test()?;
    ///     let db = client.db(TEST_DB).await?;
    ///     let mut doc = json!({
    ///                     "_id": "doe",
    ///                     "first_name": "John",
    ///                     "last_name": "Doe"
    ///                 });
    ///
    ///     // initial call creates the document
    ///     db.upsert(&mut doc).await?;
    ///
    ///     // subsequent call updates the existing document
    ///     let details = db.upsert(&mut doc).await?;
    ///
    ///     // verify that this is the 2nd revision of the document
    ///     assert!(details.rev.starts_with('2'));
    ///     Ok(())
    /// }
    /// ```
    pub async fn upsert<T: TypedCouchDocument>(&self, doc: &mut T) -> DocumentCreatedResult {
        let id = doc.get_id();

        match self.get::<T>(&id).await {
            Ok(current_doc) => {
                doc.set_rev(&current_doc.get_rev());
                self.save(doc).await
            }
            Err(err) => {
                if err.is_not_found() {
                    // document does not yet exist
                    self.save(doc).await
                } else {
                    Err(err)
                }
            }
        }
    }

    /// Bulk upsert a list of documents.
    ///
    /// This will first fetch the latest rev for each document that does not have a rev set. It
    /// will then insert all documents into the database.
    pub async fn bulk_upsert<T: TypedCouchDocument + Clone>(
        &self,
        docs: &mut [T],
    ) -> CouchResult<Vec<DocumentCreatedResult>> {
        // First collect all docs that do not have a rev set.
        let mut docs_without_rev = vec![];
        for (i, doc) in docs.iter().enumerate() {
            if doc.get_rev().is_empty() && !doc.get_id().is_empty() {
                docs_without_rev.push((doc.get_id().to_string(), i));
            }
        }

        // Fetch the latest rev for the docs that do not have a rev set.
        let ids_without_rev: Vec<String> = docs_without_rev.iter().map(|(id, _)| id.to_string()).collect();
        let bulk_get = self.get_bulk::<Value>(ids_without_rev).await?;
        for (req_idx, (sent_id, doc_idx)) in docs_without_rev.iter().enumerate() {
            let result = bulk_get.get_data().get(req_idx);
            let rev = match result {
                Some(doc) if doc.get_id().as_ref() == sent_id => doc.get_rev().to_string(),
                _ => {
                    return Err(CouchError::new(
                        "Response does not match request".to_string(),
                        StatusCode::INTERNAL_SERVER_ERROR,
                    ));
                }
            };

            if let Some(docs) = docs.get_mut(*doc_idx) {
                docs.set_rev(&rev)
            } else {
                // todo: do we need a warning here?
            }
        }

        // Bulk insert the docs, this also updates the revs.
        let res = self.bulk_docs(docs).await?;
        Ok(res)
    }

    /// Creates a design with one of more view documents.
    ///
    /// Usage:
    /// ```
    /// use couch_rs::types::view::{CouchFunc, CouchViews};
    /// use couch_rs::error::CouchResult;
    ///
    /// const TEST_DB: &str = "test_db";
    ///
    /// #[tokio::main]
    /// async fn main() -> CouchResult<()> {
    ///     let client = couch_rs::Client::new_local_test()?;
    ///     let db = client.db(TEST_DB).await?;
    ///
    ///     let couch_func = CouchFunc {
    ///             map: "function (doc) { if (doc.funny == true) { emit(doc._id, doc.funny); } }".to_string(),
    ///             reduce: None,
    ///     };
    ///
    ///     let couch_views = CouchViews::new("clip_view", couch_func);
    ///     db.create_view("clip_design", couch_views).await?;
    ///     Ok(())
    /// }
    /// ```
    pub async fn create_view<T: Into<serde_json::Value>>(
        &self,
        design_name: &str,
        views: T,
    ) -> CouchResult<DesignCreated> {
        let doc: Value = views.into();
        let response = self
            ._client
            .put(&self.create_design_path(design_name), to_string(&doc)?)
            .send()
            .await?;

        let response_status = response.status();
        let result: DesignCreated = response.json().await?;

        if response_status.is_success() {
            Ok(result)
        } else {
            let error_msg = result.error.unwrap_or_else(|| s!("unspecified error"));
            Err(CouchError::new_with_id(result.id, error_msg, response_status))
        }
    }

    /// Executes a query against a view, returning untyped Values
    pub async fn query_raw(
        &self,
        design_name: &str,
        view_name: &str,
        options: Option<QueryParams<Value>>,
    ) -> CouchResult<ViewCollection<Value, Value, Value>> {
        self.query(design_name, view_name, options).await
    }

    /// Executes a query against a view.
    /// Make sure the types you use for K, V and T represent the structures the query will return.
    /// For example, if a query can return a `null` value, but the type used for query() is <K:String, V:String, T:TypedCouchDocument>
    /// the couchdb query will succeed but deserialising the overall result will fail ('null' cannot be deserialized to String).
    /// In such case, you can use serde::Value since it can hold both 'null' and String.
    ///
    /// Usage:
    /// ```
    /// use couch_rs::error::CouchResult;
    /// use couch_rs::types::view::RawViewCollection;
    /// use couch_rs::types::view::{CouchFunc, CouchViews};
    /// use serde_json::json;
    ///
    /// const TEST_DB: &str = "view_db";
    ///
    /// #[tokio::main]
    /// async fn main() -> CouchResult<()> {
    ///     let client = couch_rs::Client::new_local_test()?;
    ///     let db = client.db(TEST_DB).await?;
    ///
    ///     let mut doc = json!({
    ///                     "_id": "jdoe",
    ///                     "first_name": "John",
    ///                     "last_name": "Doe",
    ///                     "funny": true
    ///                 });
    ///
    ///     db.create(&mut doc).await?;
    ///
    ///     let couch_func = CouchFunc {
    ///             map: "function (doc) { if (doc.funny == true) { emit(doc._id, doc.funny); } }".to_string(),
    ///             reduce: None,
    ///     };
    ///
    ///     let couch_views = CouchViews::new("funny_guys", couch_func);
    ///     db.create_view("test_design", couch_views).await?;
    ///     let result: RawViewCollection<String, bool> = db.query("test_design", "funny_guys", None).await?;
    ///
    ///     println!("Funny guys:");
    ///     for item in result.rows.into_iter() {
    ///         let id = item.key;
    ///         let is_funny = item.value;
    ///         println!("{} is funny: {}", id, is_funny);
    ///     }
    ///     Ok(())
    /// }
    /// ```
    pub async fn query<
        K: Serialize + DeserializeOwned + PartialEq + std::fmt::Debug + Clone,
        V: DeserializeOwned,
        T: TypedCouchDocument,
    >(
        &self,
        design_name: &str,
        view_name: &str,
        mut options: Option<QueryParams<K>>,
    ) -> CouchResult<ViewCollection<K, V, T>> {
        if options.is_none() {
            options = Some(QueryParams::default());
        }

        self._client
            .post(&self.create_query_view_path(design_name, view_name), js!(&options))
            .send()
            .await?
            .error_for_status()?
            .json()
            .await
            .map_err(CouchError::from)
    }

    /// Executes an update function.
    pub async fn execute_update(
        &self,
        design_id: &str,
        name: &str,
        document_id: &str,
        body: Option<Value>,
    ) -> CouchResult<String> {
        let body = match body {
            Some(v) => to_string(&v)?,
            None => String::default(),
        };

        self._client
            .put(&self.create_execute_update_path(design_id, name, document_id), body)
            .send()
            .await?
            .error_for_status()?
            .text()
            .await
            .map_err(CouchError::from)
    }

    /// Removes a document from the database. Returns success in a `bool`
    /// Usage:
    /// ```
    /// use couch_rs::types::find::FindQuery;
    /// use serde_json::{from_value, to_value, Value};
    /// use couch_rs::types::document::DocumentId;
    /// use couch_rs::error::CouchResult;
    ///
    /// const TEST_DB: &str = "test_db";
    ///
    /// #[tokio::main]
    /// async fn main() -> CouchResult<()> {
    ///     let client = couch_rs::Client::new_local_test()?;
    ///     let db = client.db(TEST_DB).await?;
    ///
    ///     // first we need to get the document, because we need both the _id and _rev in order
    ///     // to delete
    ///     if let Some(doc) = db.get::<Value>("123").await.ok() {
    ///         db.remove(&doc).await;
    ///     }
    ///
    ///     Ok(())
    /// }
    ///```
    pub async fn remove<T: TypedCouchDocument>(&self, doc: &T) -> bool {
        let mut h = HashMap::new();
        h.insert(s!("rev"), doc.get_rev().into_owned());

        let request = self._client.delete(&self.create_document_path(&doc.get_id()), Some(&h));
        is_ok(request).await
    }

    /// Inserts an index on a database, using the `_index` endpoint. 
    /// 
    /// Arguments to this function include name, index specification, index type, and the
    /// design document to which the index will be written. See [CouchDB docs](https://docs.couchdb.org/en/latest/api/database/find.html#db-index) 
    /// for more explanation on parameters for indices. The index_type and design doc 
    /// fields are optional. 
    /// 
    /// Indexes do not have unique names, so no index can be "edited". If insert_index is called 
    /// where there is an existing index with the same name but a different definition, then 
    /// a new index is created and the [DesignCreated] return value's result field will be "exists".
    /// If insert_index is called where there is an existing index with
    /// both the same name and same definition, no new index is created, and the [DesignCreated]
    /// return value's result field will be "created".
    /// Usage: 
    /// ```rust 
    /// use couch_rs::error::CouchResult;
    /// use couch_rs::types::{find::SortSpec, index::{Index, IndexFields}};
    /// 
    /// const TEST_DB: &str = "test_db";
    /// 
    /// #[tokio::main]
    /// async fn main() -> CouchResult<()> {
    ///     let client = couch_rs::Client::new_local_test()?;
    ///     let db = client.db(TEST_DB).await?;
    /// 
    ///     let index_name = "name";
    ///     let index_def = IndexFields {
    ///         fields: vec!{
    ///             SortSpec::Simple("lastname".to_string()),
    ///             SortSpec::Simple("firstname".to_string()),
    ///         }
    ///     };
    /// 
    ///     match db.insert_index(index_name, index_def, None, None).await {
    ///         Ok(doc_created) => match doc_created.result {
    ///             // Expected value of 'r' is 'created' if the index did not previously exist or 
    ///             // "exists" otherwise.
    ///             Some(r) => println!("Index {} {}", index_name, r),  
    ///             // This shold not happen!
    ///             None => println!("Index {} validated", index_name), 
    ///         },
    ///         Err(e) => {
    ///             println!("Unable to validate index {}: {}", index_name, e);
    ///         }
    ///     };
    /// 
    ///     Ok(())
    /// }
    /// ```
    pub async fn insert_index(
        &self, 
        name: &str, 
        def: IndexFields, 
        index_type: Option<IndexType>,
        ddoc: Option<DocumentId>
    ) -> CouchResult<DesignCreated> {

        let mut base_body = json!({
            "name": name,
            "index": def
        });
        let body = base_body.as_object_mut().unwrap();
        // add index type if it is not None
        match index_type {
            Some(t) => {
                body.insert("type".to_string(), Value::String(t.to_string()));
            },
            None => ()
        }
        // add ddoc if it is not None
        match ddoc {
            Some(d) => {body.insert("ddoc".to_string(), Value::String(d));}
            None => ()
        }

        let response = self
            ._client
            .post(
                &self.create_raw_path("_index"),
                js!(Value::Object(body.clone())),
            )
            .send()
            .await?;

        let status = response.status();
        let data: DesignCreated = response.json().await?;

        if data.error.is_some() {
            let err = data.error.unwrap_or_else(|| s!("unspecified error"));
            Err(CouchError::new(err, status))
        } else {
            Ok(data)
        }
    }

    /// Reads the database's indexes and returns them
    pub async fn read_indexes(&self) -> CouchResult<DatabaseIndexList> {
        self._client
            .get(&self.create_raw_path("_index"), None)
            .send()
            .await?
            .json()
            .await
            .map_err(CouchError::from)
    }

<<<<<<< HEAD
    /// Deletes a db index. Returns true if successful, false otherwise.
    pub async fn delete_index(&self, ddoc: DocumentId, name: String) -> CouchResult<bool> {

        let uri = format!("_index/{}/json/{}", ddoc, name);

        match self._client
            .delete(&self.create_raw_path(&uri), None)
            .send()
            .await?
            .json::<DeleteIndexResponse>()
            .await
            .map_err(CouchError::from) {
            Ok(d) => Ok(d.ok),
            Err(e) => Err(e)
        }
    }

    /// Method to ensure an index is created on the database with the following
    /// spec. Returns `true` when we created a new one, or `false` when the
    /// index was already existing.
    pub async fn ensure_index(&self, name: &str, spec: IndexFields) -> CouchResult<bool> {
        let db_indexes = self.read_indexes().await?;

        // We look for our index
        for i in db_indexes.indexes.into_iter() {
            if i.name == name {
                // Found? Ok let's return
                return Ok(false);
            }
        }

        // Let's create it then
        let result: DesignCreated = self.insert_index(name, spec).await?;
        match result.error {
            Some(e) => Err(CouchError::new_with_id(
                result.id,
                e,
                reqwest::StatusCode::INTERNAL_SERVER_ERROR,
            )),
            // Created and alright
            None => Ok(true),
        }
    }

=======
>>>>>>> cff402a9
    /// A streaming handler for the CouchDB `_changes` endpoint.
    ///
    /// See the [CouchDB docs](https://docs.couchdb.org/en/stable/api/database/changes.html)
    /// for details on the semantics.
    ///
    /// It can return all changes from a `seq` string, and can optionally run in infinite (live)
    /// mode.
    pub fn changes(&self, last_seq: Option<serde_json::Value>) -> ChangesStream {
        ChangesStream::new(self._client.clone(), self.name.clone(), last_seq)
    }
}

#[cfg(test)]
mod tests {
    use super::*;
    use crate::error::CouchError;
    use http::response::Builder;
    use reqwest::{Response, ResponseBuilderExt, Url};

    #[test]
    fn test_document_paths() {
        let client = Client::new_local_test().unwrap();
        let db = Database::new("testdb".to_string(), client);
        let p = db.create_raw_path("123");
        assert_eq!(p, "testdb/123");
        let p = db.create_document_path("1+3");
        assert_eq!(p, "testdb/1%2B3");
        let p = db.create_design_path("view1");
        assert_eq!(p, "testdb/_design/view1");
        let p = db.create_query_view_path("design1", "view1");
        assert_eq!(p, "testdb/_design/design1/_view/view1");
        let p = db.create_query_view_path("design+1", "view+1");
        assert_eq!(p, "testdb/_design/design%2B1/_view/view%2B1");
        let p = db.create_execute_update_path("design1", "update1", "123");
        assert_eq!(p, "testdb/_design/design1/_update/update1/123");
        let p = db.create_compact_path("view1");
        assert_eq!(p, "testdb/_compact/view1");
    }

    fn build_json_response(body: &'static str) -> Response {
        let url = Url::parse("http://example.com").unwrap();
        let response = Builder::new().status(200).url(url).body(body).unwrap();
        Response::from(response)
    }

    fn assert_json_error(x: CouchResult<Baz>, expected: &str) {
        let msg = if let Err(CouchError::InvalidJson(err)) = x {
            err.message
        } else {
            panic!("unexpected error type");
        };
        assert_eq!(expected, msg);
    }

    #[derive(serde::Deserialize)]
    struct Baz {
        _baz: String,
    }

    #[tokio::test]
    async fn test_unexpected_json_error() {
        let response = build_json_response(r#"{"foo": "bar"}"#);
        let x = response.couch_json::<Baz>().await;
        assert_json_error(
            x,
            "error decoding response body: missing field `_baz` at line 1 column 14",
        );
    }

    #[tokio::test]
    async fn test_invalid_json_error() {
        let response = build_json_response("not even json");
        let x = response.couch_json::<Baz>().await;
        assert_json_error(x, "error decoding response body: expected ident at line 1 column 2");
    }
}<|MERGE_RESOLUTION|>--- conflicted
+++ resolved
@@ -7,11 +7,7 @@
         design::DesignCreated,
         document::{DocumentCreatedDetails, DocumentCreatedResponse, DocumentCreatedResult, DocumentId},
         find::{FindQuery, FindResult},
-<<<<<<< HEAD
-        index::{DatabaseIndexList, DeleteIndexResponse, IndexFields},
-=======
-        index::{DatabaseIndexList, IndexFields, IndexType},
->>>>>>> cff402a9
+        index::{DatabaseIndexList, DeleteIndexResponse, IndexFields, IndexType},
         query::{QueriesCollection, QueriesParams, QueryParams},
         view::ViewCollection,
     },
@@ -1146,7 +1142,6 @@
             .map_err(CouchError::from)
     }
 
-<<<<<<< HEAD
     /// Deletes a db index. Returns true if successful, false otherwise.
     pub async fn delete_index(&self, ddoc: DocumentId, name: String) -> CouchResult<bool> {
 
@@ -1168,6 +1163,8 @@
     /// spec. Returns `true` when we created a new one, or `false` when the
     /// index was already existing.
     pub async fn ensure_index(&self, name: &str, spec: IndexFields) -> CouchResult<bool> {
+        // TODO: add deprecation notice
+        
         let db_indexes = self.read_indexes().await?;
 
         // We look for our index
@@ -1191,8 +1188,6 @@
         }
     }
 
-=======
->>>>>>> cff402a9
     /// A streaming handler for the CouchDB `_changes` endpoint.
     ///
     /// See the [CouchDB docs](https://docs.couchdb.org/en/stable/api/database/changes.html)
